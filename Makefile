--- conflicted
+++ resolved
@@ -2,13 +2,9 @@
 
 .PHONY: glide
 glide:
-<<<<<<< HEAD
-	@curl https://glide.sh/get | sh
-=======
 ifeq ($(shell which glide 2>/dev/null),)
 	curl https://glide.sh/get | sh
 endif
->>>>>>> 46bc30e6
 
 .PHONY: deps
 deps: glide
